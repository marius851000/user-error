--- conflicted
+++ resolved
@@ -27,11 +27,7 @@
 const SUMMARY_PREFIX: &str = "\u{001b}[97;41;22mError:\u{001b}[91;49;1m ";
 // ' - ' bullet point in yellow and text in bold white
 const REASON_PREFIX: &str = "\u{001b}[93;49;1m - \u{001b}[97;49;1m";
-<<<<<<< HEAD
-// Dim white helptext
-=======
 // Muted white help text
->>>>>>> 9bbb1b23
 const HELPTEXT_PREFIX: &str = "\u{001b}[37;49;2m";
 // ASCII Reset formatting escape code
 const RESET: &str = "\u{001b}[0m";
